import React, { useState, useEffect } from 'react';
import {
    BrowserRouter as Router,
    Routes,
    Route,
    Navigate,
    useNavigate,
    useLocation,
    useParams,
} from 'react-router-dom';
import { LoginForm } from './components/LoginForm';
import { ClientDashboard } from './components/ClientDashboard';
import { AdminDashboard } from './components/AdminDashboard';
import { PerformanceDetail } from './components/PerformanceDetail';
import { SeatSelection } from './components/SeatSelection';
import { Breadcrumb } from './components/Breadcrumb';
import { Button } from './components/ui/button';
import { LogOut } from 'lucide-react';
import { User, Performance, PerformanceSchedule } from './data/mockServer';
import { QueuePopup } from './components/QueuePopup';

// Protected Route Component - redirects to login but preserves intended destination
function ProtectedRoute({
    children,
    user,
    redirectTo = '/login',
}: {
    children?: React.ReactNode;
    user: User | null;
    redirectTo?: string;
}) {
    const location = useLocation();

    if (!user) {
        return <Navigate to={redirectTo} state={{ from: location }} replace />;
    }
    return <>{children}</>;
}

// Public Layout Component (for non-authenticated users)
function PublicLayout({
    user,
    onLogin,
    onLogout,
    onOpenQueue,
}: {
    user: User | null;
    onLogin: (userData: User) => void;
    onLogout: () => void;
    onOpenQueue: (
        performance: Performance,
        selectedSchedule?: PerformanceSchedule
    ) => void; // 타입 추가
}) {
    const navigate = useNavigate();
    const location = useLocation();

<<<<<<< HEAD
    return (
        <div className="min-h-screen bg-background">
            <header className="border-b bg-card">
                <div className="container mx-auto px-4 py-3 flex items-center justify-between">
                    <div>
                        <h1
                            className="text-xl font-medium cursor-pointer hover:text-primary/80"
                            onClick={() => navigate('/')}
                        >
                            Ticket Booking System
                        </h1>
                        {user ? (
                            <>
                                <p className="text-sm text-muted-foreground">
                                    Welcome, {user.name} ({user.role})
                                </p>
                                <p className="text-xs text-muted-foreground font-mono bg-muted px-2 py-1 rounded mt-1">
                                    {location.pathname}
                                    {location.search}
                                </p>
                            </>
                        ) : (
                            <p className="text-sm text-muted-foreground">
                                Browse performances •{' '}
                                <span
                                    className="cursor-pointer text-primary hover:underline"
                                    onClick={() => navigate('/login')}
                                >
                                    Login
                                </span>{' '}
                                to book tickets
                            </p>
                        )}
                    </div>
                    <div className="flex gap-2">
                        {user ? (
                            <>
                                <Button
                                    variant="outline"
                                    onClick={() =>
                                        navigate('/dashboard?tab=history')
                                    }
                                >
                                    My Bookings
                                </Button>
                                <Button
                                    variant="outline"
                                    onClick={() => {
                                        onLogout();
                                        navigate('/');
                                    }}
                                >
                                    <LogOut className="w-4 h-4 mr-2" />
                                    Logout
                                </Button>
                            </>
                        ) : (
                            <Button onClick={() => navigate('/login')}>
                                Login
                            </Button>
                        )}
                    </div>
                </div>
            </header>

            <main className="container mx-auto px-4 py-6">
                <Breadcrumb />
                <Routes>
                    {/* Public Routes */}
                    <Route
                        path="/"
                        element={
                            <ClientDashboard
                                user={user}
                                onOpenQueue={onOpenQueue}
                            />
                        }
                    />
                    <Route
                        path="/performances"
                        element={
                            <ClientDashboard
                                user={user}
                                onOpenQueue={onOpenQueue}
                            />
                        }
                    />
                    <Route
                        path="/performances/:id"
                        element={
                            <PerformanceDetailRoute
                                user={user}
                                onOpenQueue={onOpenQueue}
                            />
                        }
                    />

                    {/* Protected Routes */}
                    <Route
                        path="/performances/:id/booking"
                        element={
                            <ProtectedRoute user={user}>
                                <SeatSelectionRoute user={user!} />
                            </ProtectedRoute>
                        }
                    />
                    <Route
                        path="/dashboard"
                        element={
                            <ProtectedRoute user={user}>
                                <ClientDashboard
                                    user={user!}
                                    onOpenQueue={onOpenQueue}
                                />
                            </ProtectedRoute>
                        }
                    />

                    {/* Admin Routes */}
                    {user &&
                        (user.role === 'ADMIN' ||
                            user.role === 'DevOps' ||
                            user.role === 'Dev') && (
                            <Route
                                path="/admin/*"
                                element={<AdminDashboard user={user} />}
                            />
                        )}

                    {/* Login Route */}
                    <Route
                        path="/login"
                        element={
                            user ? (
                                <Navigate
                                    to={
                                        user.role === 'USER'
                                            ? '/dashboard'
                                            : '/admin'
                                    }
                                    replace
                                />
                            ) : (
                                <LoginForm onLogin={onLogin} />
                            )
                        }
                    />

                    {/* Catch all route - redirect to home */}
                    <Route path="*" element={<Navigate to="/" replace />} />
                </Routes>
            </main>
        </div>
    );
=======
      <main className="container mx-auto px-4 py-6">
        <Breadcrumb />
        <Routes>
          {/* Public Routes */}
          <Route path="/" element={<ClientDashboard user={user} />} />
          <Route
            path="/performances"
            element={<ClientDashboard user={user} />}
          />
          <Route
            path="/performances/:id"
            element={<PerformanceDetailRoute user={user} />}
          />

          {/* Protected Routes */}
          <Route
            path="/performances/:id/booking"
            element={
              <ProtectedRoute user={user}>
                <SeatSelectionRoute user={user!} />
              </ProtectedRoute>
            }
          />
          <Route
            path="/dashboard"
            element={
              <ProtectedRoute user={user}>
                <ClientDashboard user={user!} />
              </ProtectedRoute>
            }
          />

          {/* Admin Routes */}
          {user &&
            (user.role === "ADMIN" ||
              user.role === "DEVOPS" ||
              user.role === "DEV") && (
              <Route path="/admin/*" element={<AdminDashboard user={user} />} />
            )}

          {/* Login Route */}
          <Route
            path="/login"
            element={
              user ? (
                <Navigate
                  to={user.role === "USER" ? "/dashboard" : "/admin"}
                  replace
                />
              ) : (
                <LoginForm onLogin={onLogin} />
              )
            }
          />

          {/* Catch all route - redirect to home */}
          <Route path="*" element={<Navigate to="/" replace />} />
        </Routes>
      </main>
    </div>
  );
>>>>>>> 1af46a86
}

// Admin Layout Component (for authenticated admin users)
function AdminLayout({ user, onLogout }: { user: User; onLogout: () => void }) {
    const navigate = useNavigate();
    const location = useLocation();

    const handleLogout = () => {
        onLogout();
        navigate('/');
    };

    return (
        <div className="min-h-screen bg-background">
            <header className="border-b bg-card">
                <div className="container mx-auto px-4 py-3 flex items-center justify-between">
                    <div>
                        <h1
                            className="text-xl font-medium cursor-pointer hover:text-primary/80"
                            onClick={() => navigate('/admin')}
                        >
                            Ticket Booking System - Admin
                        </h1>
                        <p className="text-sm text-muted-foreground">
                            Welcome, {user.name} ({user.role})
                        </p>
                        <p className="text-xs text-muted-foreground font-mono bg-muted px-2 py-1 rounded mt-1">
                            {location.pathname}
                            {location.search}
                        </p>
                    </div>
                    <div className="flex gap-2">
                        <Button variant="outline" onClick={() => navigate('/')}>
                            View Public Site
                        </Button>
                        <Button variant="outline" onClick={handleLogout}>
                            <LogOut className="w-4 h-4 mr-2" />
                            Logout
                        </Button>
                    </div>
                </div>
            </header>

            <main className="container mx-auto px-4 py-6">
                <Breadcrumb />
                <AdminDashboard user={user} />
            </main>
        </div>
    );
}

// Route Components for Performance Detail and Seat Selection
function PerformanceDetailRoute({
    user,
    onOpenQueue,
}: {
    user: User | null;
    onOpenQueue: (
        performance: Performance,
        selectedSchedule?: PerformanceSchedule
    ) => void;
}) {
    const navigate = useNavigate();
    const location = useLocation();
    const performance = location.state?.performance as Performance;

    if (!performance) {
        navigate('/');
        return null;
    }

    const handleBack = () => {
        navigate('/');
    };

    const handleBookNow = (
        perf: Performance,
        selectedSchedule?: PerformanceSchedule
    ) => {
        if (!user) {
            navigate('/login', { state: { from: location } });
            return;
        }
        // 직접 예약이 아닌 큐 오픈으로 변경
        onOpenQueue(perf, selectedSchedule);
    };
    return (
        <PerformanceDetail
            performance={performance}
            onBack={handleBack}
            onBookNow={handleBookNow}
        />
    );
}

function SeatSelectionRoute({ user }: { user: User }) {
    const navigate = useNavigate();
    const location = useLocation();
    const { id } = useParams<{ id: string }>();
    const performance = location.state?.performance as Performance;

    // Get performanceId from URL params or performance object
    const performanceId = id ? parseInt(id) : performance?.performance_id;

    if (!performanceId) {
        navigate('/');
        return null;
    }

    const handleBack = () => {
        if (performance) {
            navigate(`/performances/${performanceId}`, {
                state: { performance },
            });
        } else {
            navigate('/');
        }
    };

    const handleComplete = () => {
        navigate('/dashboard?tab=history');
    };

    // Convert User to UserInfo format expected by SeatSelection
    const userInfo = {
        userId: user.user_id,
        username: user.username,
        email: user.email,
        name: user.name,
        role: user.role,
        lastLogin: user.last_login,
    };

    return (
        <SeatSelection
            performanceId={performanceId}
            user={userInfo}
            onBack={handleBack}
            onComplete={handleComplete}
        />
    );
}

// Main App Component
function AppContent() {
    const [user, setUser] = useState<User | null>(null);
    const [loading, setLoading] = useState(true);
    const navigate = useNavigate();
    const location = useLocation();
    // 큐 상태 추가
    const [queueState, setQueueState] = useState<{
        isOpen: boolean;
        performance: Performance | null;
        selectedSchedule?: PerformanceSchedule;
    }>({
        isOpen: false,
        performance: null,
        selectedSchedule: undefined,
    });

    useEffect(() => {
        // Check for existing session
        const savedUser = localStorage.getItem('currentUser');
        if (savedUser) {
            setUser(JSON.parse(savedUser));
        }
        setLoading(false);
    }, []);

    const handleLogin = (userData: User) => {
        setUser(userData);
        localStorage.setItem('currentUser', JSON.stringify(userData));

        // Navigate to intended destination or appropriate dashboard
        const intendedDestination = location.state?.from?.pathname;
        if (intendedDestination && intendedDestination !== '/login') {
            navigate(
                intendedDestination + (location.state?.from?.search || '')
            );
        } else {
            navigate(userData.role === 'USER' ? '/dashboard' : '/admin');
        }
    };

    const handleLogout = () => {
        setUser(null);
        localStorage.removeItem('currentUser');
        localStorage.removeItem('mockAuthToken');
    };

    const handleOpenQueue = (
        performance: Performance,
        selectedSchedule?: PerformanceSchedule
    ) => {
        setQueueState({
            isOpen: true,
            performance,
            selectedSchedule,
        });
    };

    const handleCloseQueue = () => {
        setQueueState({
            isOpen: false,
            performance: null,
            selectedSchedule: undefined,
        });
    };

    const handleQueueComplete = (
        performance: Performance,
        selectedSchedule?: PerformanceSchedule
    ) => {
        handleCloseQueue();
        navigate(`/performances/${performance.performance_id}/booking`, {
            state: {
                performance,
                selectedSchedule,
            },
        });
    };

    const handleQueueExpired = () => {
        handleCloseQueue();
        // 필요시 토스트 알림 등 추가
    };

    if (loading) {
        return (
            <div className="size-full flex items-center justify-center">
                <div className="animate-spin rounded-full h-8 w-8 border-b-2 border-primary"></div>
            </div>
        );
    }

    return (
        <Routes>
            {/* Admin Routes - require authentication and admin role */}
            <Route
                path="/admin/*"
                element={
                    user &&
                    (user.role === 'ADMIN' ||
                        user.role === 'DevOps' ||
                        user.role === 'Dev') ? (
                        <AdminLayout user={user} onLogout={handleLogout} />
                    ) : (
                        <Navigate to="/login" replace />
                    )
                }
            />

            {/* All other routes use public layout */}
            <Route
                path="/*"
                element={
                    <>
                        <PublicLayout
                            user={user}
                            onLogin={handleLogin}
                            onLogout={handleLogout}
                            onOpenQueue={handleOpenQueue}
                        />
                        {/* Queue Popup - Global component 추가 */}
                        {queueState.performance && (
                            <QueuePopup
                                isOpen={queueState.isOpen}
                                performance={queueState.performance}
                                selectedSchedule={queueState.selectedSchedule}
                                onClose={handleCloseQueue}
                                onQueueComplete={handleQueueComplete}
                                onQueueExpired={handleQueueExpired}
                            />
                        )}
                    </>
                }
            />
        </Routes>
    );
<<<<<<< HEAD
=======
  }

  return (
    <Routes>
      {/* Admin Routes - require authentication and admin role */}
      <Route
        path="/admin/*"
        element={
          user &&
            (user.role === "ADMIN" ||
              user.role === "DEVOPS" ||
              user.role === "DEV") ? (
            <AdminLayout user={user} onLogout={handleLogout} />
          ) : (
            <Navigate to="/login" replace />
          )
        }
      />

      {/* All other routes use public layout */}
      <Route
        path="/*"
        element={
          <PublicLayout
            user={user}
            onLogin={handleLogin}
            onLogout={handleLogout}
          />
        }
      />
    </Routes>
  );
>>>>>>> 1af46a86
}

export default function App() {
    return (
        <Router>
            <AppContent />
        </Router>
    );
}<|MERGE_RESOLUTION|>--- conflicted
+++ resolved
@@ -55,7 +55,6 @@
     const navigate = useNavigate();
     const location = useLocation();
 
-<<<<<<< HEAD
     return (
         <div className="min-h-screen bg-background">
             <header className="border-b bg-card">
@@ -177,8 +176,8 @@
                     {/* Admin Routes */}
                     {user &&
                         (user.role === 'ADMIN' ||
-                            user.role === 'DevOps' ||
-                            user.role === 'Dev') && (
+                            user.role === 'DEVOPS' ||
+                            user.role === 'DEV') && (
                             <Route
                                 path="/admin/*"
                                 element={<AdminDashboard user={user} />}
@@ -210,69 +209,6 @@
             </main>
         </div>
     );
-=======
-      <main className="container mx-auto px-4 py-6">
-        <Breadcrumb />
-        <Routes>
-          {/* Public Routes */}
-          <Route path="/" element={<ClientDashboard user={user} />} />
-          <Route
-            path="/performances"
-            element={<ClientDashboard user={user} />}
-          />
-          <Route
-            path="/performances/:id"
-            element={<PerformanceDetailRoute user={user} />}
-          />
-
-          {/* Protected Routes */}
-          <Route
-            path="/performances/:id/booking"
-            element={
-              <ProtectedRoute user={user}>
-                <SeatSelectionRoute user={user!} />
-              </ProtectedRoute>
-            }
-          />
-          <Route
-            path="/dashboard"
-            element={
-              <ProtectedRoute user={user}>
-                <ClientDashboard user={user!} />
-              </ProtectedRoute>
-            }
-          />
-
-          {/* Admin Routes */}
-          {user &&
-            (user.role === "ADMIN" ||
-              user.role === "DEVOPS" ||
-              user.role === "DEV") && (
-              <Route path="/admin/*" element={<AdminDashboard user={user} />} />
-            )}
-
-          {/* Login Route */}
-          <Route
-            path="/login"
-            element={
-              user ? (
-                <Navigate
-                  to={user.role === "USER" ? "/dashboard" : "/admin"}
-                  replace
-                />
-              ) : (
-                <LoginForm onLogin={onLogin} />
-              )
-            }
-          />
-
-          {/* Catch all route - redirect to home */}
-          <Route path="*" element={<Navigate to="/" replace />} />
-        </Routes>
-      </main>
-    </div>
-  );
->>>>>>> 1af46a86
 }
 
 // Admin Layout Component (for authenticated admin users)
@@ -516,8 +452,8 @@
                 element={
                     user &&
                     (user.role === 'ADMIN' ||
-                        user.role === 'DevOps' ||
-                        user.role === 'Dev') ? (
+                        user.role === 'DEVOPS' ||
+                        user.role === 'DEV') ? (
                         <AdminLayout user={user} onLogout={handleLogout} />
                     ) : (
                         <Navigate to="/login" replace />
@@ -552,41 +488,6 @@
             />
         </Routes>
     );
-<<<<<<< HEAD
-=======
-  }
-
-  return (
-    <Routes>
-      {/* Admin Routes - require authentication and admin role */}
-      <Route
-        path="/admin/*"
-        element={
-          user &&
-            (user.role === "ADMIN" ||
-              user.role === "DEVOPS" ||
-              user.role === "DEV") ? (
-            <AdminLayout user={user} onLogout={handleLogout} />
-          ) : (
-            <Navigate to="/login" replace />
-          )
-        }
-      />
-
-      {/* All other routes use public layout */}
-      <Route
-        path="/*"
-        element={
-          <PublicLayout
-            user={user}
-            onLogin={handleLogin}
-            onLogout={handleLogout}
-          />
-        }
-      />
-    </Routes>
-  );
->>>>>>> 1af46a86
 }
 
 export default function App() {
