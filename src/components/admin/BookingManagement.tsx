--- conflicted
+++ resolved
@@ -3,16 +3,10 @@
 import { Button } from '../ui/button';
 import { Input } from '../ui/input';
 import { Badge } from '../ui/badge';
-<<<<<<< HEAD
-import { Select, SelectContent, SelectItem, SelectTrigger, SelectValue } from '../ui/select';
-import { Table, TableBody, TableCell, TableHead, TableHeader, TableRow } from '../ui/table';
-import { Dialog, DialogContent, DialogHeader, DialogTitle, DialogTrigger } from '../ui/dialog';
-import { Search, Filter, Download, Eye, XCircle, CheckCircle, Clock } from 'lucide-react';
 // import { serverAPI, Booking, mockUsers } from '../../data/mockServer';
 import { BookingDto, User, GetBookings200ResponseDto, AdminBooking } from '../type/index'
 import { serverAPI, } from '../service/apiService'
 import { bookingService } from '../service/bookingService'
-=======
 import {
     Select,
     SelectContent,
@@ -45,13 +39,6 @@
     Clock,
 } from 'lucide-react';
 
-interface AdminBooking extends Booking {
-    user_name: string;
-    user_email: string;
-    payment_status: 'PENDING' | 'COMPLETED' | 'FAILED';
-}
->>>>>>> 9104d92a
-
 interface BookingManagementProps {
     permissions: {
         canViewBookings: boolean;
@@ -60,134 +47,89 @@
 
 // admin booking data transform util function
 const transformAdminBookingData = (
-  response: BookingDto,
-  userMap: Map<number, User>
+    response: BookingDto,
+    userMap: Map<number, User>
 ): AdminBooking => {
-  const user = userMap.get(response.userId);
-
-  const transformed: AdminBooking = {
-    booking_id: response.bookingId,
-    booking_number: response.bookingNumber,
-    user_id: response.userId,
-    performance_id: response.scheduleId,
-    performance_title: response.performanceTitle,
-    venue_name: response.venueName,
-    show_datetime: response.showDate,
-    seat_count: response.seatCount,
-    total_amount: response.totalAmount,
-    status: response.status,
-    booked_at: response.bookedAt,
-    cancelled_at: response.cancelledAt,
-    cancellation_reason: response.cancellationReason,
-    seats: response.seats,
-    user_name: user?.name || 'Unknown User',
-    user_email: user?.email || 'unknown@email.com',
-    payment_status: (response.status === 'CONFIRMED' ? 'COMPLETED' :
-      response.status === 'PENDING' ? 'PENDING' : 'COMPLETED') as 'PENDING' | 'COMPLETED' | 'FAILED'
-  };
-
-  return transformed;
+    const user = userMap.get(response.userId);
+
+    const transformed: AdminBooking = {
+        booking_id: response.bookingId,
+        booking_number: response.bookingNumber,
+        user_id: response.userId,
+        performance_id: response.scheduleId,
+        performance_title: response.performanceTitle,
+        venue_name: response.venueName,
+        show_datetime: response.showDate,
+        seat_count: response.seatCount,
+        total_amount: response.totalAmount,
+        status: response.status,
+        booked_at: response.bookedAt,
+        cancelled_at: response.cancelledAt,
+        cancellation_reason: response.cancellationReason,
+        seats: response.seats,
+        user_name: user?.name || 'Unknown User',
+        user_email: user?.email || 'unknown@email.com',
+        payment_status: (response.status === 'CONFIRMED' ? 'COMPLETED' :
+            response.status === 'PENDING' ? 'PENDING' : 'COMPLETED') as 'PENDING' | 'COMPLETED' | 'FAILED'
+    };
+
+    return transformed;
 };
 
 export function BookingManagement({ permissions }: BookingManagementProps) {
-<<<<<<< HEAD
-  const [bookings, setBookings] = useState<AdminBooking[]>([]);
-  const [filteredBookings, setFilteredBookings] = useState<AdminBooking[]>([]);
-  const [loading, setLoading] = useState(true);
-  const [searchTerm, setSearchTerm] = useState('');
-  const [statusFilter, setStatusFilter] = useState<string>('all');
-  const [paymentFilter, setPaymentFilter] = useState<string>('all');
-  const [selectedBooking, setSelectedBooking] = useState<AdminBooking | null>(null);
-
-  const searchBookings = async (searchParams?: {
-    status?: string;
-    page?: number;
-    limit?: number;
-  }): Promise<AdminBooking[]> => {
-    try {
-      const bookingsData = await bookingService.adminGetBookings({
-        status:
-          searchParams?.status === 'all'
-            ? ''
-            : searchParams?.status || '',
-        page: searchParams?.page || 1,
-        limit: searchParams?.limit || 20
-      });
-      const userData = await serverAPI.getUsers();
-      const userMap = new Map(userData.map(u => [u.user_id, u]));
-
-      // Convert Booking to AdminBooking by adding user data
-      const adminBookings: AdminBooking[] = bookingsData.bookings.map(booking =>
-        transformAdminBookingData(booking, userMap)
-      );
-
-      return adminBookings;
-
-    } catch (error) {
-      console.error('Failed to search bookings: ', error);
-      return [];
-    }
-  };
-
-  const filterBookingsBySearchTerm = (bookings: AdminBooking[], searchTerm: string): AdminBooking[] => {
-    if (!searchTerm) return bookings;
-
-    return bookings.filter(booking =>
-      booking.booking_number.toLowerCase().includes(searchTerm.toLowerCase()) ||
-      booking.user_name.toLowerCase().includes(searchTerm.toLowerCase()) ||
-      booking.user_email.toLowerCase().includes(searchTerm.toLowerCase()) ||
-      (booking.performance_title || '').toLowerCase().includes(searchTerm.toLowerCase())
-    );
-  };
-
-  useEffect(() => {
-    const fetchBookings = async () => {
-      try {
-        const adminBookings: AdminBooking[] = await searchBookings();
-
-        setBookings(adminBookings);
-        setFilteredBookings(adminBookings);
-      } catch (error) {
-        console.error('Failed to fetch bookings:', error);
-      } finally {
-        setLoading(false);
-      }
-=======
     const [bookings, setBookings] = useState<AdminBooking[]>([]);
-    const [filteredBookings, setFilteredBookings] = useState<AdminBooking[]>(
-        []
-    );
+    const [filteredBookings, setFilteredBookings] = useState<AdminBooking[]>([]);
     const [loading, setLoading] = useState(true);
     const [searchTerm, setSearchTerm] = useState('');
     const [statusFilter, setStatusFilter] = useState<string>('all');
     const [paymentFilter, setPaymentFilter] = useState<string>('all');
-    const [selectedBooking, setSelectedBooking] = useState<AdminBooking | null>(
-        null
-    );
+    const [selectedBooking, setSelectedBooking] = useState<AdminBooking | null>(null);
+
+    const searchBookings = async (searchParams?: {
+        status?: string;
+        page?: number;
+        limit?: number;
+    }): Promise<AdminBooking[]> => {
+        try {
+            const bookingsData = await bookingService.adminGetBookings({
+                status:
+                    searchParams?.status === 'all'
+                        ? ''
+                        : searchParams?.status || '',
+                page: searchParams?.page || 1,
+                limit: searchParams?.limit || 20
+            });
+            const userData = await serverAPI.getUsers();
+            const userMap = new Map(userData.map(u => [u.user_id, u]));
+
+            // Convert Booking to AdminBooking by adding user data
+            const adminBookings: AdminBooking[] = bookingsData.bookings.map(booking =>
+                transformAdminBookingData(booking, userMap)
+            );
+
+            return adminBookings;
+
+        } catch (error) {
+            console.error('Failed to search bookings: ', error);
+            return [];
+        }
+    };
+
+    const filterBookingsBySearchTerm = (bookings: AdminBooking[], searchTerm: string): AdminBooking[] => {
+        if (!searchTerm) return bookings;
+
+        return bookings.filter(booking =>
+            booking.booking_number.toLowerCase().includes(searchTerm.toLowerCase()) ||
+            booking.user_name.toLowerCase().includes(searchTerm.toLowerCase()) ||
+            booking.user_email.toLowerCase().includes(searchTerm.toLowerCase()) ||
+            (booking.performance_title || '').toLowerCase().includes(searchTerm.toLowerCase())
+        );
+    };
 
     useEffect(() => {
         const fetchBookings = async () => {
             try {
-                const bookingData = await serverAPI.getAllBookings();
-                // Convert Booking to AdminBooking by adding user data
-                const adminBookings: AdminBooking[] = bookingData.map(
-                    (booking) => {
-                        const user = mockUsers.find(
-                            (u) => u.user_id === booking.user_id
-                        );
-                        return {
-                            ...booking,
-                            user_name: user?.name || 'Unknown User',
-                            user_email: user?.email || 'unknown@email.com',
-                            payment_status:
-                                booking.status === 'CONFIRMED'
-                                    ? 'COMPLETED'
-                                    : booking.status === 'PENDING'
-                                    ? 'PENDING'
-                                    : 'COMPLETED',
-                        };
-                    }
-                );
+                const adminBookings: AdminBooking[] = await searchBookings();
 
                 setBookings(adminBookings);
                 setFilteredBookings(adminBookings);
@@ -202,158 +144,47 @@
     }, []);
 
     useEffect(() => {
-        let filtered = bookings;
-
-        // Search filter
-        if (searchTerm) {
-            filtered = filtered.filter(
-                (booking) =>
-                    booking.booking_number
-                        .toLowerCase()
-                        .includes(searchTerm.toLowerCase()) ||
-                    booking.user_name
-                        .toLowerCase()
-                        .includes(searchTerm.toLowerCase()) ||
-                    booking.user_email
-                        .toLowerCase()
-                        .includes(searchTerm.toLowerCase()) ||
-                    booking.performance_title
-                        .toLowerCase()
-                        .includes(searchTerm.toLowerCase())
-            );
-        }
-
-        // Status filter
-        if (statusFilter !== 'all') {
-            filtered = filtered.filter(
-                (booking) => booking.status === statusFilter
-            );
-        }
-
-        // Payment filter
-        if (paymentFilter !== 'all') {
-            filtered = filtered.filter(
-                (booking) => booking.payment_status === paymentFilter
-            );
-        }
-
-        setFilteredBookings(filtered);
-    }, [bookings, searchTerm, statusFilter, paymentFilter]);
+        const handleBookingFilter = async () => {
+            if (statusFilter !== 'all') {
+                try {
+                    const serverFilteredBookings = await searchBookings({ status: statusFilter });
+
+                    const finalFilteredBookings = filterBookingsBySearchTerm(serverFilteredBookings, searchTerm);
+
+                    setFilteredBookings(finalFilteredBookings);
+                } catch (error) {
+                    console.error('Failed to filter bookings:', error);
+                    setFilteredBookings([]);
+                } finally {
+                }
+                return;
+            }
+
+            const localFilteredBookings = filterBookingsBySearchTerm(bookings, searchTerm);
+            setFilteredBookings(localFilteredBookings);
+        };
+
+        handleBookingFilter();
+    }, [bookings, searchTerm, statusFilter]);
 
     const handleCancelBooking = (bookingId: number) => {
         if (window.confirm('Are you sure you want to cancel this booking?')) {
-            setBookings((prev) =>
-                prev.map((booking) =>
-                    booking.booking_id === bookingId
-                        ? { ...booking, status: 'CANCELLED' as const }
-                        : booking
-                )
-            );
+            setBookings(prev => prev.map(booking =>
+                booking.booking_id === bookingId
+                    ? { ...booking, status: 'CANCELLED' as const }
+                    : booking
+            ));
         }
->>>>>>> 9104d92a
     };
 
     const handleConfirmBooking = (bookingId: number) => {
-        setBookings((prev) =>
-            prev.map((booking) =>
-                booking.booking_id === bookingId
-                    ? {
-                          ...booking,
-                          status: 'CONFIRMED' as const,
-                          payment_status: 'COMPLETED' as const,
-                      }
-                    : booking
-            )
-        );
-    };
-
-<<<<<<< HEAD
-  useEffect(() => {
-    const handleBookingFilter = async () => {
-      if (statusFilter !== 'all') {
-        try {
-          const serverFilteredBookings = await searchBookings({ status: statusFilter });
-
-          const finalFilteredBookings = filterBookingsBySearchTerm(serverFilteredBookings, searchTerm);
-
-          setFilteredBookings(finalFilteredBookings);
-        } catch (error) {
-          console.error('Failed to filter bookings:', error);
-          setFilteredBookings([]);
-        } finally {
-        }
-        return;
-      }
-
-      const localFilteredBookings = filterBookingsBySearchTerm(bookings, searchTerm);
-      setFilteredBookings(localFilteredBookings);
-    };
-
-    handleBookingFilter();
-  }, [bookings, searchTerm, statusFilter]);
-
-  const handleCancelBooking = (bookingId: number) => {
-    if (window.confirm('Are you sure you want to cancel this booking?')) {
-      setBookings(prev => prev.map(booking =>
-        booking.booking_id === bookingId
-          ? { ...booking, status: 'CANCELLED' as const }
-          : booking
-      ));
-    }
-  };
-
-  const handleConfirmBooking = (bookingId: number) => {
-    setBookings(prev => prev.map(booking =>
-      booking.booking_id === bookingId
-        ? { ...booking, status: 'CONFIRMED' as const, payment_status: 'COMPLETED' as const }
-        : booking
-    ));
-  };
-
-  const exportToCSV = () => {
-    const csvData = filteredBookings.map(booking => ({
-      'Booking Number': booking.booking_number,
-      'Customer Name': booking.user_name,
-      'Email': booking.user_email,
-      'Performance': booking.performance_title,
-      'Venue': booking.venue_name,
-      'Show Date': formatDate(booking.show_datetime),
-      'Seats': booking.seat_count,
-      'Amount': booking.total_amount,
-      'Status': booking.status,
-      'Payment': booking.payment_status,
-      'Booked At': formatDate(booking.booked_at)
-    }));
-
-    const csvContent = [
-      Object.keys(csvData[0]).join(','),
-      ...csvData.map(row => Object.values(row).join(','))
-    ].join('\n');
-
-    const blob = new Blob([csvContent], { type: 'text/csv' });
-    const url = window.URL.createObjectURL(blob);
-    const a = document.createElement('a');
-    a.href = url;
-    a.download = `bookings-${new Date().toISOString().split('T')[0]}.csv`;
-    a.click();
-  };
-
-  const getStatusColor = (status: string) => {
-    switch (status) {
-      case 'CONFIRMED': return 'default';
-      case 'PENDING': return 'secondary';
-      case 'CANCELLED': return 'destructive';
-      default: return 'outline';
-    }
-  };
-
-  const getPaymentStatusColor = (status: string) => {
-    switch (status) {
-      case 'COMPLETED': return 'default';
-      case 'PENDING': return 'secondary';
-      case 'FAILED': return 'destructive';
-      default: return 'outline';
-=======
+        setBookings(prev => prev.map(booking =>
+            booking.booking_id === bookingId
+                ? { ...booking, status: 'CONFIRMED' as const, payment_status: 'COMPLETED' as const }
+                : booking
+        ));
+    };
+
     const exportToCSV = () => {
         const csvData = filteredBookings.map((booking) => ({
             'Booking Number': booking.booking_number,
@@ -453,7 +284,6 @@
                 </Card>
             </div>
         );
->>>>>>> 9104d92a
     }
 
     return (
@@ -472,172 +302,6 @@
                 </Button>
             </div>
 
-<<<<<<< HEAD
-            <Select value={statusFilter} onValueChange={setStatusFilter}>
-              <SelectTrigger className="w-40">
-                <Filter className="w-4 h-4 mr-2" />
-                <SelectValue placeholder="Status" />
-              </SelectTrigger>
-              <SelectContent>
-                <SelectItem value="all">All Status</SelectItem>
-                <SelectItem value="CONFIRMED">Confirmed</SelectItem>
-                <SelectItem value="PENDING">Pending</SelectItem>
-                <SelectItem value="CANCELLED">Cancelled</SelectItem>
-              </SelectContent>
-            </Select>
-
-            <Select value={paymentFilter} onValueChange={setPaymentFilter}>
-              <SelectTrigger className="w-40">
-                <SelectValue placeholder="Payment" />
-              </SelectTrigger>
-              <SelectContent>
-                <SelectItem value="all">All Payments</SelectItem>
-                <SelectItem value="COMPLETED">Completed</SelectItem>
-                <SelectItem value="PENDING">Pending</SelectItem>
-                <SelectItem value="FAILED">Failed</SelectItem>
-              </SelectContent>
-            </Select>
-
-            <div className="text-sm text-muted-foreground flex items-center">
-              Showing {filteredBookings.length} of {bookings.length} bookings
-            </div>
-          </div>
-        </CardContent>
-      </Card>
-
-      {/* Bookings Table */}
-      <Card>
-        <CardHeader>
-          <CardTitle>All Bookings</CardTitle>
-        </CardHeader>
-        <CardContent>
-          <Table>
-            <TableHeader>
-              <TableRow>
-                <TableHead>Booking #</TableHead>
-                <TableHead>Customer</TableHead>
-                <TableHead>Performance</TableHead>
-                <TableHead>Show Date</TableHead>
-                <TableHead>Seats</TableHead>
-                <TableHead>Amount</TableHead>
-                <TableHead>Status</TableHead>
-                <TableHead>Payment</TableHead>
-                <TableHead>Actions</TableHead>
-              </TableRow>
-            </TableHeader>
-            <TableBody>
-              {filteredBookings.map((booking) => (
-                <TableRow key={booking.booking_id}>
-                  <TableCell>
-                    <div className="font-medium">{booking.booking_number}</div>
-                    <div className="text-xs text-muted-foreground">
-                      {formatDate(booking.booked_at)}
-                    </div>
-                  </TableCell>
-                  <TableCell>
-                    <div className="font-medium">{booking.user_name}</div>
-                    <div className="text-xs text-muted-foreground">{booking.user_email}</div>
-                  </TableCell>
-                  <TableCell>
-                    <div className="font-medium">{booking.performance_title}</div>
-                    <div className="text-xs text-muted-foreground">{booking.venue_name}</div>
-                  </TableCell>
-                  <TableCell>{formatDate(booking.show_datetime)}</TableCell>
-                  <TableCell>
-                    <div className="font-medium">{booking.seat_count} seats</div>
-                    <div className="text-xs text-muted-foreground">
-                      {(booking.seats || []).map(s => `${s.rowLabel}${s.colNum}`).join(', ')}
-                    </div>
-                  </TableCell>
-                  <TableCell>{formatPrice(booking.total_amount)}</TableCell>
-                  <TableCell>
-                    <Badge variant={getStatusColor(booking.status)}>
-                      {booking.status}
-                    </Badge>
-                  </TableCell>
-                  <TableCell>
-                    <Badge variant={getPaymentStatusColor(booking.payment_status)}>
-                      {booking.payment_status}
-                    </Badge>
-                  </TableCell>
-                  <TableCell>
-                    <div className="flex gap-1">
-                      <Dialog>
-                        <DialogTrigger asChild>
-                          <Button
-                            variant="ghost"
-                            size="sm"
-                            onClick={() => setSelectedBooking(booking)}
-                          >
-                            <Eye className="w-4 h-4" />
-                          </Button>
-                        </DialogTrigger>
-                        <DialogContent className="max-w-2xl">
-                          <DialogHeader>
-                            <DialogTitle>Booking Details</DialogTitle>
-                          </DialogHeader>
-                          {selectedBooking && (
-                            <div className="space-y-4">
-                              <div className="grid grid-cols-2 gap-4">
-                                <div>
-                                  <p className="text-sm text-muted-foreground">Booking Number</p>
-                                  <p className="font-medium">{selectedBooking.booking_number}</p>
-                                </div>
-                                <div>
-                                  <p className="text-sm text-muted-foreground">Status</p>
-                                  <Badge variant={getStatusColor(selectedBooking.status)}>
-                                    {selectedBooking.status}
-                                  </Badge>
-                                </div>
-                                <div>
-                                  <p className="text-sm text-muted-foreground">Customer</p>
-                                  <p className="font-medium">{selectedBooking.user_name}</p>
-                                  <p className="text-sm text-muted-foreground">{selectedBooking.user_email}</p>
-                                </div>
-                                <div>
-                                  <p className="text-sm text-muted-foreground">Payment Status</p>
-                                  <Badge variant={getPaymentStatusColor(selectedBooking.payment_status)}>
-                                    {selectedBooking.payment_status}
-                                  </Badge>
-                                </div>
-                              </div>
-
-                              <div>
-                                <p className="text-sm text-muted-foreground mb-2">Seat Details</p>
-                                <div className="bg-muted rounded-lg p-3">
-                                  {(selectedBooking.seats || []).map((seat, index) => (
-                                    <div key={index} className="flex justify-between text-sm">
-                                      <span>{seat.rowLabel}{seat.colNum} ({seat.grade})</span>
-                                      <span>{formatPrice(seat.seatPrice)}</span>
-                                    </div>
-                                  ))}
-                                  <div className="border-t mt-2 pt-2 flex justify-between font-medium">
-                                    <span>Total</span>
-                                    <span>{formatPrice(selectedBooking.total_amount)}</span>
-                                  </div>
-                                </div>
-                              </div>
-                            </div>
-                          )}
-                        </DialogContent>
-                      </Dialog>
-
-                      {booking.status === 'PENDING' && (
-                        <Button
-                          variant="ghost"
-                          size="sm"
-                          onClick={() => handleConfirmBooking(booking.booking_id)}
-                        >
-                          <CheckCircle className="w-4 h-4" />
-                        </Button>
-                      )}
-
-                      {booking.status !== 'CANCELLED' && (
-                        <Button
-                          variant="ghost"
-                          size="sm"
-                          onClick={() => handleCancelBooking(booking.booking_id)}
-=======
             {/* Booking Stats */}
             <div className="grid gap-4 md:grid-cols-4">
                 <Card>
@@ -764,7 +428,6 @@
                         <Select
                             value={paymentFilter}
                             onValueChange={setPaymentFilter}
->>>>>>> 9104d92a
                         >
                             <SelectTrigger className="w-40">
                                 <SelectValue placeholder="Payment" />
@@ -821,55 +484,28 @@
                                         </div>
                                     </TableCell>
                                     <TableCell>
-                                        <div className="font-medium">
-                                            {booking.user_name}
-                                        </div>
+                                        <div className="font-medium">{booking.user_name}</div>
+                                        <div className="text-xs text-muted-foreground">{booking.user_email}</div>
+                                    </TableCell>
+                                    <TableCell>
+                                        <div className="font-medium">{booking.performance_title}</div>
+                                        <div className="text-xs text-muted-foreground">{booking.venue_name}</div>
+                                    </TableCell>
+                                    <TableCell>{formatDate(booking.show_datetime)}</TableCell>
+                                    <TableCell>
+                                        <div className="font-medium">{booking.seat_count} seats</div>
                                         <div className="text-xs text-muted-foreground">
-                                            {booking.user_email}
+                                            {(booking.seats || []).map(s => `${s.rowLabel}${s.colNum}`).join(', ')}
                                         </div>
                                     </TableCell>
+                                    <TableCell>{formatPrice(booking.total_amount)}</TableCell>
                                     <TableCell>
-                                        <div className="font-medium">
-                                            {booking.performance_title}
-                                        </div>
-                                        <div className="text-xs text-muted-foreground">
-                                            {booking.venue_name}
-                                        </div>
-                                    </TableCell>
-                                    <TableCell>
-                                        {formatDate(booking.show_datetime)}
-                                    </TableCell>
-                                    <TableCell>
-                                        <div className="font-medium">
-                                            {booking.seat_count} seats
-                                        </div>
-                                        <div className="text-xs text-muted-foreground">
-                                            {booking.seats
-                                                .map(
-                                                    (s) =>
-                                                        `${s.seat_row}${s.seat_number}`
-                                                )
-                                                .join(', ')}
-                                        </div>
-                                    </TableCell>
-                                    <TableCell>
-                                        {formatPrice(booking.total_amount)}
-                                    </TableCell>
-                                    <TableCell>
-                                        <Badge
-                                            variant={getStatusColor(
-                                                booking.status
-                                            )}
-                                        >
+                                        <Badge variant={getStatusColor(booking.status)}>
                                             {booking.status}
                                         </Badge>
                                     </TableCell>
                                     <TableCell>
-                                        <Badge
-                                            variant={getPaymentStatusColor(
-                                                booking.payment_status
-                                            )}
-                                        >
+                                        <Badge variant={getPaymentStatusColor(booking.payment_status)}>
                                             {booking.payment_status}
                                         </Badge>
                                     </TableCell>
@@ -880,127 +516,53 @@
                                                     <Button
                                                         variant="ghost"
                                                         size="sm"
-                                                        onClick={() =>
-                                                            setSelectedBooking(
-                                                                booking
-                                                            )
-                                                        }
+                                                        onClick={() => setSelectedBooking(booking)}
                                                     >
                                                         <Eye className="w-4 h-4" />
                                                     </Button>
                                                 </DialogTrigger>
                                                 <DialogContent className="max-w-2xl">
                                                     <DialogHeader>
-                                                        <DialogTitle>
-                                                            Booking Details
-                                                        </DialogTitle>
+                                                        <DialogTitle>Booking Details</DialogTitle>
                                                     </DialogHeader>
                                                     {selectedBooking && (
                                                         <div className="space-y-4">
                                                             <div className="grid grid-cols-2 gap-4">
                                                                 <div>
-                                                                    <p className="text-sm text-muted-foreground">
-                                                                        Booking
-                                                                        Number
-                                                                    </p>
-                                                                    <p className="font-medium">
-                                                                        {
-                                                                            selectedBooking.booking_number
-                                                                        }
-                                                                    </p>
+                                                                    <p className="text-sm text-muted-foreground">Booking Number</p>
+                                                                    <p className="font-medium">{selectedBooking.booking_number}</p>
                                                                 </div>
                                                                 <div>
-                                                                    <p className="text-sm text-muted-foreground">
-                                                                        Status
-                                                                    </p>
-                                                                    <Badge
-                                                                        variant={getStatusColor(
-                                                                            selectedBooking.status
-                                                                        )}
-                                                                    >
-                                                                        {
-                                                                            selectedBooking.status
-                                                                        }
+                                                                    <p className="text-sm text-muted-foreground">Status</p>
+                                                                    <Badge variant={getStatusColor(selectedBooking.status)}>
+                                                                        {selectedBooking.status}
                                                                     </Badge>
                                                                 </div>
                                                                 <div>
-                                                                    <p className="text-sm text-muted-foreground">
-                                                                        Customer
-                                                                    </p>
-                                                                    <p className="font-medium">
-                                                                        {
-                                                                            selectedBooking.user_name
-                                                                        }
-                                                                    </p>
-                                                                    <p className="text-sm text-muted-foreground">
-                                                                        {
-                                                                            selectedBooking.user_email
-                                                                        }
-                                                                    </p>
+                                                                    <p className="text-sm text-muted-foreground">Customer</p>
+                                                                    <p className="font-medium">{selectedBooking.user_name}</p>
+                                                                    <p className="text-sm text-muted-foreground">{selectedBooking.user_email}</p>
                                                                 </div>
                                                                 <div>
-                                                                    <p className="text-sm text-muted-foreground">
-                                                                        Payment
-                                                                        Status
-                                                                    </p>
-                                                                    <Badge
-                                                                        variant={getPaymentStatusColor(
-                                                                            selectedBooking.payment_status
-                                                                        )}
-                                                                    >
-                                                                        {
-                                                                            selectedBooking.payment_status
-                                                                        }
+                                                                    <p className="text-sm text-muted-foreground">Payment Status</p>
+                                                                    <Badge variant={getPaymentStatusColor(selectedBooking.payment_status)}>
+                                                                        {selectedBooking.payment_status}
                                                                     </Badge>
                                                                 </div>
                                                             </div>
 
                                                             <div>
-                                                                <p className="text-sm text-muted-foreground mb-2">
-                                                                    Seat Details
-                                                                </p>
+                                                                <p className="text-sm text-muted-foreground mb-2">Seat Details</p>
                                                                 <div className="bg-muted rounded-lg p-3">
-                                                                    {selectedBooking.seats.map(
-                                                                        (
-                                                                            seat,
-                                                                            index
-                                                                        ) => (
-                                                                            <div
-                                                                                key={
-                                                                                    index
-                                                                                }
-                                                                                className="flex justify-between text-sm"
-                                                                            >
-                                                                                <span>
-                                                                                    {
-                                                                                        seat.seat_row
-                                                                                    }
-                                                                                    {
-                                                                                        seat.seat_number
-                                                                                    }{' '}
-                                                                                    (
-                                                                                    {
-                                                                                        seat.seat_grade
-                                                                                    }
-                                                                                    )
-                                                                                </span>
-                                                                                <span>
-                                                                                    {formatPrice(
-                                                                                        seat.seat_price
-                                                                                    )}
-                                                                                </span>
-                                                                            </div>
-                                                                        )
-                                                                    )}
+                                                                    {(selectedBooking.seats || []).map((seat, index) => (
+                                                                        <div key={index} className="flex justify-between text-sm">
+                                                                            <span>{seat.rowLabel}{seat.colNum} ({seat.grade})</span>
+                                                                            <span>{formatPrice(seat.seatPrice)}</span>
+                                                                        </div>
+                                                                    ))}
                                                                     <div className="border-t mt-2 pt-2 flex justify-between font-medium">
-                                                                        <span>
-                                                                            Total
-                                                                        </span>
-                                                                        <span>
-                                                                            {formatPrice(
-                                                                                selectedBooking.total_amount
-                                                                            )}
-                                                                        </span>
+                                                                        <span>Total</span>
+                                                                        <span>{formatPrice(selectedBooking.total_amount)}</span>
                                                                     </div>
                                                                 </div>
                                                             </div>
@@ -1013,11 +575,7 @@
                                                 <Button
                                                     variant="ghost"
                                                     size="sm"
-                                                    onClick={() =>
-                                                        handleConfirmBooking(
-                                                            booking.booking_id
-                                                        )
-                                                    }
+                                                    onClick={() => handleConfirmBooking(booking.booking_id)}
                                                 >
                                                     <CheckCircle className="w-4 h-4" />
                                                 </Button>
@@ -1027,11 +585,7 @@
                                                 <Button
                                                     variant="ghost"
                                                     size="sm"
-                                                    onClick={() =>
-                                                        handleCancelBooking(
-                                                            booking.booking_id
-                                                        )
-                                                    }
+                                                    onClick={() => handleCancelBooking(booking.booking_id)}
                                                 >
                                                     <XCircle className="w-4 h-4" />
                                                 </Button>
