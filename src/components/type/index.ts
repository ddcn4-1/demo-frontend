--- conflicted
+++ resolved
@@ -585,18 +585,11 @@
 }
 
 export interface ApiResponseQueueStatusList {
-<<<<<<< HEAD
   message?: string;
   data: QueueStatusResponse[];
   success: boolean;
   error?: string;
   timestamp?: string;
-=======
-    message?: string;
-    data: QueueStatusResponse[];
-    success: boolean;
-    error?: string;
-    timestamp?: string;
 }
 
 export interface QueueCheckRequest {
@@ -634,5 +627,4 @@
     scheduleId: number;
     userId: number;
     reason?: string;
->>>>>>> 74075511
 }