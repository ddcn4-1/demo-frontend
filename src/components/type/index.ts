export interface User {
  user_id: number;
  email: string;
  username: string;
  name: string;
  phone: string;
  role: 'USER' | 'ADMIN' | 'DEVOPS' | 'DEV';
  status: 'ACTIVE' | 'INACTIVE' | 'SUSPENDED';
  created_at?: string;
  last_login?: string;
}

export interface UserResponse {
  userId: number;
  email: string;
  username: string;
  name: string;
  phone: string;
  role: 'USER' | 'ADMIN' | 'DEVOPS' | 'DEV';
  status: 'ACTIVE' | 'INACTIVE' | 'SUSPENDED';
  created_at?: string;
  last_login?: string;
}

export interface Venue {
  venue_id: number;
  venue_name: string;
  address: string;
  description: string;
  contact: string;
  total_capacity: number;
  created_at: string;
}

export interface VenueResponse {
  venueId: number;
  venueName: string;
  address: string;
  description: string;
  contact: string;
  totalCapacity: number;
  created_at: string;
}

export interface Performance {
  performance_id: number;
  title: string;
  description?: string;
  venue: string;
  venue_name?: string; // alias for venue
  venue_id: number;
  theme: string;
  poster_url: string;
  price: number;
  base_price: number; // alias for price
  status:
  | 'UPCOMING'
  | 'ONGOING'
  | 'ENDED'
  | 'CANCELLED';
  start_date: string;
  end_date: string;
  running_time: number;
  venue_address: string;
  total_bookings?: number;
  revenue?: number;
  schedules: Array<{
    schedule_id: number;
    show_datetime: string;
    available_seats: number;
    total_seats: number;
    status: string;
  }>;
}

export interface PerformanceRequest {
  venueId: number;
  title: string;
  description: string;
  theme: string;
  posterUrl: string;
  basePrice: number;
  startDate: string;
  endDate: string;
  runningTime: number;
  status:
  | 'UPCOMING'
  | 'ONGOING'
  | 'ENDED'
  | 'CANCELLED';
  // schedules: Array<{
  //   schedule_id: number;
  //   show_datetime: string;
  //   available_seats: number;
  //   total_seats: number;
  //   status: string;
  // }>;
}

export interface PerformanceResponse {
  performanceId: number;
  title: string;
  venue: string;
  theme: string;
  posterUrl: string;
  price: number;
  status:
  | 'UPCOMING'
  | 'ONGOING'
  | 'ENDED'
  | 'CANCELLED';
  startDate: string;
  endDate: string;
  runningTime: number;
  venueAddress: string;
  venueId: number;
  description?: string;
  schedules: Array<{
    scheduleId: number;
    showDatetime: string;
    availableSeats: number;
    totalSeats: number;
    status: string;
  }>;
}

//   Performance DTOs
//   export interface PerformanceResponse {
//     performanceId: number;
//     title: string;
//     venue: string;
//     theme: string;
//     posterUrl: string;
//     price: number;
//     // status: "UPCOMING" | "ONGOING" | "ENDED" | "CANCELLED";
//     description?: string;
//     startDate?: string;
//     endDate?: string;
//     runningTime?: number;
//     venueAddress?: string;
//     schedules?: ScheduleResponse[];
//   }

export interface PerformanceSchedule {
  schedule_id: number;
  show_datetime: string;
  total_seats: number;
  available_seats: number;
  base_price?: number;
  status: 'OPEN' | 'CLOSED' | 'SOLDOUT';
  created_at: string;
}

export interface Seat {
  seat_id: number;
  venue_id: number;
  seat_row: string;
  seat_number: string;
  seat_grade: 'VIP' | 'Premium' | 'S' | 'A' | 'R';
  seat_price: number;
  is_available: boolean;
}

export interface Booking {
  booking_id: number;
  booking_number: string;
  user_id: number;
  performance_id: number;
  performance_title?: string;
  venue_name?: string;
  show_datetime?: string;
  seat_count: number;
  total_amount: number;
  status: 'CONFIRMED' | 'CANCELLED';
  booked_at: string;
  cancelled_at?: string;
  cancellation_reason?: string;
  refund_status?: 'REQUESTED' | 'PROCESSING' | 'COMPLETED' | 'REJECTED';
  refund_amount?: number;
  seats?: BookingSeatDto[];
}

export interface AdminBooking extends Booking {
  user_name: string;
  user_email: string;
  payment_status: 'PENDING' | 'COMPLETED' | 'FAILED';
}

export interface SystemMetrics {
  totalUsers: number;
  totalBookings: number;
  totalRevenue: number;
  activePerformances: number;
  serverStatus: 'online' | 'offline' | 'maintenance';
  memoryUsage: number;
  cpuUsage: number;
  diskUsage: number;
  uptime: string;
}

// Common Response Types
export interface ApiResponse<T> {
  message?: string;
  data: T;
  success: boolean;
  error?: string;
  timestamp?: string;
}

export interface PaginatedResponse<T> {
  data: T[];
  total: number;
  page: number;
  limit?: number;
  totalPages?: number;
}

// Authentication DTOs
export interface LoginRequest {
  usernameOrEmail: string;
  password: string;
}

export interface AuthResponse {
  accessToken: string;
  userType: string;
}

export interface EnhancedAuthResponse {
  accessToken: string;
  userType: string;
  user: UserInfo;
  message: string;
  expiresIn: number;
}

export interface UserInfo {
  userId: number;
  username: string;
  email: string;
  name: string;
  role: string;
  lastLogin?: string;
}

export interface LogoutResponse {
  username: string;
  tokenTimeLeft: string;
}

export interface ApiResponseLogoutResponse {
  message: string;
  data: LogoutResponse;
  success: boolean;
  error?: string;
  timestamp: string;
}

// User DTOs
export interface UserDto {
  userId: number;
  username: string;
  email: string;
  name: string;
  passwordHash?: string;
  phone: string;
  role: 'USER' | 'ADMIN';
}

export interface ScheduleResponse {
  scheduleId: number;
  showDatetime: string;
  availableSeats: number;
  totalSeats: number;
  status: string;
}

export interface PerformanceSchedulesResponse {
  schedules: ScheduleResponse[];
}

// Booking DTOs
export interface BookingDto {
  bookingId: number;
  bookingNumber: string;
  userId: number;
  userName?: string;
  userPhone?: string;
  scheduleId: number;
  venueName?: string;
  performanceTitle?: string; // 공연 제목 추가
  showDate?: string; // date-time format
  seats?: BookingSeatDto[]; // 목록 응답에도 좌석 상세 포함 가능
  seatCodes?: string[]; // 좌석 코드 배열 추가
  seatZone?: string; // 좌석 구역 추가
  seatCount: number;
  totalAmount: number;
  status: 'CONFIRMED' | 'CANCELLED';
  expiresAt: string;
  bookedAt: string;
  cancelledAt?: string;
  cancellationReason?: string;
  createdAt: string;
  updatedAt: string;
}

export interface BookingSeatSelectorDto {
  grade: string;
  zone: string;
  rowLabel: string;
  colNum: string;
}

export interface CreateBookingRequestDto {
  scheduleId: number;
  seats: BookingSeatSelectorDto[];
  queueToken?: string;
}

export interface BookingSeatDto {
  bookingSeatId: number;
  bookingId: number;
  seatId: number;
  seatPrice: number;
  grade: string;
  zone: string;
  rowLabel: string;
  colNum: string;
  createdAt: string;
}

export interface CreateBookingResponseDto {
  bookingId: number;
  bookingNumber: string;
  userId: number;
  scheduleId: number;
  seatCount: number;
  totalAmount: number;
  status: string;
  expiresAt: string;
  bookedAt: string;
  seats: BookingSeatDto[];
}

export interface GetBookings200ResponseDto {
  bookings: BookingDto[];
  total: number;
  page: number;
}

export interface GetBookingDetail200ResponseDto extends BookingDto {
  seats: BookingSeatDto[];
}

export interface CancelBookingRequestDto {
  reason?: string;
}

export interface CancelBooking200ResponseDto {
  message: string;
  bookingId: number;
  status: string;
  cancelledAt: string;
  refundAmount: number;
}

// Venue DTOs
export interface VenueDto {
  venueId: number;
  venueName: string;
  address: string;
  description?: string;
  totalCapacity: number;
  contact?: string;
}

// Seat DTOs
export interface SeatDto {
  seatId: number;
  scheduleId: number;
  venueSeatId: number;
  seatRow: string;
  seatNumber: string;
  seatZone?: string;
  seatGrade?: string;
  price: number;
  status: string;
}

export interface SeatAvailabilityResponse {
  scheduleId: number;
  totalSeats: number;
  availableSeats: number;
  seats: SeatDto[];
}

export interface ApiResponseSeatAvailabilityResponse {
  message?: string;
  data: SeatAvailabilityResponse;
  success: boolean;
  error?: string;
  timestamp?: string;
}

export interface SeatLockRequest {
  seatIds: number[];
  userId: number;
  sessionId?: string;
}

export interface SeatLockResponse {
  success: boolean;
  message: string;
  expiresAt: string;
}

export interface ApiResponseSeatLockResponse {
  message?: string;
  data: SeatLockResponse;
  success: boolean;
  error?: string;
  timestamp?: string;
}

export interface SeatReleaseRequest {
  seatIds: number[];
  userId: number;
  sessionId?: string;
}

export interface SeatConfirmRequest {
  seatIds: number[];
  userId: number;
  bookingId: number;
}

export interface ApiResponseBoolean {
  message?: string;
  data: boolean;
  success: boolean;
  error?: string;
  timestamp?: string;
}

export interface ApiResponseString {
  message?: string;
  data: string;
  success: boolean;
  error?: string;
  timestamp?: string;
}

// Admin DTOs
export interface AuthLogDto {
  username: string;
  action: string;
  timestamp: string;
  details: string;
}

export interface DashboardDto {
  recentAuthLogs: AuthLogDto[];
}

// Search Parameters
export interface PerformanceSearchParams {
  name?: string;
  venue?: string;
  status?: string;
}

export interface BookingSearchParams {
  status?: string;
  page?: number;
  limit?: number;
}

export interface UserSearchParams {
  page?: number;
  limit?: number;
  search?: string;
  role?: 'USER' | 'ADMIN';
}

// Seat Map Types
export interface SeatMapSection {
  cols: number;
  rows: number;
  zone?: string;
  name?: string;
  grade?: string;
  seatStart?: number;
  rowLabelFrom: string; // e.g., "A", "K", "AE"
}

export interface SeatMapMeta {
  totalSeats?: number;
  seatCodeFormat?: string; // e.g., "{row}-{number}"
  alphabet?: string; // e.g., "ABCDEFGHJKLMNPQRSTUVWXYZ" (optional skip letters)
}

export interface SeatMapJson {
  meta?: SeatMapMeta;
  version?: number;
  pricing?: Record<string, number>;
  sections: SeatMapSection[];
}

export interface VenueApiResponse {
  venueId: number;
  seatMapUrl: string;
  seatMapJson: SeatMapJson;
}

// Queue 관련 타입 정의
export interface TokenIssueRequest {
    performanceId: number;
}

export interface TokenIssueResponse {
    token: string;
    status: 'WAITING' | 'ACTIVE' | 'USED' | 'EXPIRED' | 'CANCELLED';
    positionInQueue: number;
    estimatedWaitTime: number;
    message: string;
    expiresAt: string;
    bookingExpiresAt?: string;
}

export interface QueueStatusResponse {
    token: string;
    status: 'WAITING' | 'ACTIVE' | 'USED' | 'EXPIRED' | 'CANCELLED';
    positionInQueue: number;
    estimatedWaitTime: number;
    isActiveForBooking: boolean;
    bookingExpiresAt?: string;
    performanceTitle?: string;
}

// API Response 타입들
export interface ApiResponseTokenIssue {
    message?: string;
    data: TokenIssueResponse;
    success: boolean;
    error?: string;
    timestamp?: string;
}

export interface ApiResponseQueueStatus {
    message?: string;
    data: QueueStatusResponse;
    success: boolean;
    error?: string;
    timestamp?: string;
}

export interface ApiResponseQueueStatusList {
    message?: string;
    data: QueueStatusResponse[];
    success: boolean;
    error?: string;
    timestamp?: string;
}

<<<<<<< HEAD
=======
export interface QueueCheckRequest {
    performanceId: number;
    scheduleId: number;
}
>>>>>>> abd81e64

export interface QueueCheckResponse {
    requiresQueue: boolean;
    canProceedDirectly: boolean;
    sessionId?: string;
    message: string;
    currentActiveSessions?: number;
    maxConcurrentSessions?: number;
    estimatedWaitTime?: number;
    currentWaitingCount?: number;
    reason?: string;
}

export interface ApiResponseQueueCheck {
    message?: string;
    data: QueueCheckResponse;
    success: boolean;
    error?: string;
    timestamp?: string;
}

export interface HeartbeatRequest {
    performanceId: number;
    scheduleId: number;
}

export interface SessionReleaseRequest {
    performanceId: number;
    scheduleId: number;
    userId: number;
    reason?: string;
}<|MERGE_RESOLUTION|>--- conflicted
+++ resolved
@@ -537,6 +537,15 @@
     performanceTitle?: string;
 }
 
+export interface QueueStatus {
+    queueId: string;
+    position: number;
+    totalInQueue: number;
+    estimatedWaitTime: number;
+    status: 'WAITING_FOR_CONNECTION' | 'ENTER_QUEUE' | 'WAITING' | 'AVAILABLE' | 'EXPIRED' | 'COMPLETED';
+    sessionEndTime?: Date;
+}
+
 // API Response 타입들
 export interface ApiResponseTokenIssue {
     message?: string;
@@ -562,13 +571,10 @@
     timestamp?: string;
 }
 
-<<<<<<< HEAD
-=======
 export interface QueueCheckRequest {
     performanceId: number;
     scheduleId: number;
 }
->>>>>>> abd81e64
 
 export interface QueueCheckResponse {
     requiresQueue: boolean;
@@ -600,4 +606,4 @@
     scheduleId: number;
     userId: number;
     reason?: string;
-}+}
