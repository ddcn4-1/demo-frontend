--- conflicted
+++ resolved
@@ -18,21 +18,16 @@
     BASE_URL: 'http://localhost:8080',
     TIMEOUT: 10000,
     ENDPOINTS: {
-<<<<<<< HEAD
-        AUTH: '/api/auth',
-        USERS: '/v1/admin/users',
-=======
         AUTH: '/auth',
         ADMIN_AUTH: '/admin/auth',
-        USERS: '/admin/users',
->>>>>>> 110f22f6
+        USERS: '/v1/admin/users',
         PERFORMANCES: '/api/v1/performances',
         BOOKINGS: '/api/v1/bookings',
         VENUES: '/api/venues',
         SYSTEM: '/api/system',
     },
     // ENDPOINT 정의된 엔드포인트 중에서 MOCK_ENDPOINTS 목록에 있는 엔드포인트는 mock 데이터를 사용합니다.
-    MOCK_ENDPOINTS: ['USERS', 'SYSTEM', 'VENUES'],
+    MOCK_ENDPOINTS: ['SYSTEM', 'VENUES'],
 };
 
 const production: ApiConfig = {
@@ -41,7 +36,7 @@
     ENDPOINTS: {
         AUTH: '/auth',
         ADMIN_AUTH: '/admin/auth',
-        USERS: '/admin/users',
+        USERS: '/v1/admin/users',
         PERFORMANCES: '/api/v1/performances',
         BOOKINGS: '/api/v1/bookings',
         VENUES: '/api/venues',
