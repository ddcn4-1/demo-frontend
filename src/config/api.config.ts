--- conflicted
+++ resolved
@@ -20,11 +20,7 @@
   ENDPOINTS: {
     AUTH: "/auth",
     ADMIN_AUTH: "/admin/auth",
-<<<<<<< HEAD
-    USERS: "/admin/users",
-=======
     USERS: "/v1/admin/users",
->>>>>>> 9f09b7da
     PERFORMANCES: "/v1/performances",
     BOOKINGS: "/api/bookings",
     VENUES: "/api/venues",
@@ -40,11 +36,7 @@
   ENDPOINTS: {
     AUTH: "/auth",
     ADMIN_AUTH: "/admin/auth",
-<<<<<<< HEAD
-    USERS: "/admin/users",
-=======
     USERS: "/v1/admin/users",
->>>>>>> 9f09b7da
     PERFORMANCES: "/v1/performances",
     BOOKINGS: "/api/bookings",
     VENUES: "/api/venues",
@@ -83,9 +75,6 @@
   endpoint: keyof ApiConfig["ENDPOINTS"]
 ): boolean => {
   return API_CONFIG.MOCK_ENDPOINTS?.includes(endpoint) ?? false;
-<<<<<<< HEAD
-};
-=======
 };
 
 // 개발자 도구 (개발 환경에서만)
@@ -103,5 +92,4 @@
       console.log('Mock endpoints updated:', endpoints);
     }
   };
-}
->>>>>>> 9f09b7da
+}