--- conflicted
+++ resolved
@@ -1,10 +1,5 @@
 node_modules
-<<<<<<< HEAD
 .vite
 .gitignore
-
 .env
-.env.development
-=======
-.vite
->>>>>>> 0f5c4077
+.env.development